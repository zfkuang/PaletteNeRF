--- conflicted
+++ resolved
@@ -211,12 +211,8 @@
         self.edit = None
         self.stylizer = None
         
-<<<<<<< HEAD
         self.view_dep_weight = 1
-=======
-        self.dir_weight = 1
-        self.delta_weight = 1
->>>>>>> 719bbe3b
+        self.offsets_weight = 1
         
         # prepare aabb with a 6D tensor (xmin, ymin, zmin, xmax, ymax, zmax)
         # NOTE: aabb (can be rectangular) is only used to generate points, we still rely on bound (always cubic) to calculate density grid and hashing.
@@ -295,6 +291,7 @@
         self.local_step = 0
         
     def run(self, rays_o, rays_d, num_steps=128, upsample_steps=128, bg_color=None, perturb=False, gui_mode=False, test_mode=False, **kwargs):
+        # TODO: add pure pytorch version
         raise ValueError("Pure pytorch version is not available for now.")
 
     def run_cuda(self, rays_o, rays_d, dt_gamma=0, bg_color=None, perturb=False, force_all_rays=False, 
@@ -496,24 +493,10 @@
                 if self.stylizer is not None: # Photorealistic style transfer
                     rgbs = self.stylizer(radiance, omega, basis_color, offsets, view_dep)
                 else:
-<<<<<<< HEAD
-                    final_color = (F.softplus(radiance)*(basis_color+offsets))# .clamp(0, 1)
+                    final_color = (F.softplus(radiance)*(basis_color+self.offsets_weight * offsets))# .clamp(0, 1)
                     unscaled_final_color = (basis_color+offsets)# .clamp(0, 1)
 
                     if self.edit is not None: # filtered appearence editing
-=======
-                    if self.opt.multiply_delta:
-                        final_color = (basis_color*d_color).clamp(0, 1)
-                    else:
-                        if self.opt.separate_radiance:
-                            final_color = (F.softplus(radiance)*(basis_color+self.delta_weight * d_color))# .clamp(0, 1)
-                        else:
-                            final_color = (basis_color+d_color)# .clamp(0, 1)
-                        unscaled_final_color = (basis_color+d_color)# .clamp(0, 1)
-
-                        
-                    if self.edit is not None:
->>>>>>> 719bbe3b
                         final_color = self.edit(final_color, xyzs, clip_feat)
                     
                     basis_rgb = omega*final_color # .clamp(0, 1) # N_rays, N_sample, N_basis, 3
@@ -528,24 +511,25 @@
                 sigmas = self.density_scale * sigmas
 
                 if not gui_mode:
-                    ### palette parts
+                    ### auxiliary informations of palettes for debugging
 
                     direct_rgb = diffuse+view_dep
                     basis_rgb = basis_rgb.reshape(M, self.opt.num_basis*3) # (N_rays, N_samples_, N_basis*3)
                     unscaled_basis_rgb = unscaled_basis_rgb.reshape(M, self.opt.num_basis*3) # (N_rays, N_samples_, N_basis*3)
                     
                     raymarching.composite_rays_flex(n_alive, n_step, 3, rays_alive, rays_t, sigmas, direct_rgb, deltas, weights_sum, direct_rgb_map, T_thresh)
-                    raymarching.composite_rays_flex(n_alive, n_step, 3, rays_alive, rays_t, sigmas, view_dep, deltas, weights_sum, dir_rgb_map, T_thresh)
+                    raymarching.composite_rays_flex(n_alive, n_step, 3, rays_alive, rays_t, sigmas, view_dep, deltas, weights_sum, view_dep_rgb_map, T_thresh)
                     raymarching.composite_rays_flex(n_alive, n_step, self.opt.num_basis, rays_alive, rays_t, sigmas, omega, deltas, weights_sum, basis_acc_map, T_thresh)
                     raymarching.composite_rays_flex(n_alive, n_step, self.opt.num_basis*3, rays_alive, rays_t, sigmas, basis_rgb, deltas, weights_sum, basis_rgb_map, T_thresh)
                     raymarching.composite_rays_flex(n_alive, n_step, self.opt.num_basis*3, rays_alive, rays_t, sigmas, unscaled_basis_rgb, deltas, weights_sum, unscaled_basis_rgb_map, T_thresh)
                  
+                # clip feature map
                 raymarching.composite_rays_flex(n_alive, n_step, self.opt.clip_dim, rays_alive, rays_t, sigmas, clip_feat, deltas, weights_sum, clip_feat_map, T_thresh)
 
-                # IMPORTANT: make sure this composite rays is execute after all composite rays flex operations
+                ### !!! IMPORTANT !!! make sure this composite rays function is executed after all composite rays flex operations
+                # Since this step will modify rays_alive
                 raymarching.composite_rays(n_alive, n_step, rays_alive, rays_t, sigmas, rgbs, deltas, weights_sum, depth, image, T_thresh)
-                #print(f'step = {step}, n_step = {n_step}, n_alive = {n_alive}, xyzs: {xyzs.shape}')
-                
+
                 rays_alive = rays_alive[rays_alive >= 0]
 
                 step += n_step
@@ -566,13 +550,13 @@
 
             if not gui_mode:
                 direct_rgb_map = direct_rgb_map + (1 - weights_sum).unsqueeze(-1) * bg_color
-                dir_rgb_map = dir_rgb_map.view(*prefix, 3)
+                view_dep_rgb_map = view_dep_rgb_map.view(*prefix, 3)
                 direct_rgb_map = direct_rgb_map.view(*prefix, 3)
                 basis_acc_map = basis_acc_map.view(*prefix, self.num_basis)
                 basis_rgb_map = basis_rgb_map.view(*prefix, self.num_basis*3)
                 unscaled_basis_rgb_map = unscaled_basis_rgb_map.view(*prefix, self.num_basis*3)
                 results['direct_rgb'] = direct_rgb_map
-                results['dir_rgb'] = dir_rgb_map
+                results['view_dep_rgb'] = view_dep_rgb_map
                 results['basis_rgb'] = basis_rgb_map
                 results['unscaled_basis_rgb'] = unscaled_basis_rgb_map
                 results['basis_acc'] = basis_acc_map
@@ -593,26 +577,27 @@
 
         # never stage when cuda_ray
         if staged and not self.cuda_ray:
-            results = {}
-            for b in range(B):
-                head = 0
-                while head < N:
-                    tail = min(head + max_ray_batch, N)
-                    results_ = _run(rays_o[b:b+1, head:tail], rays_d[b:b+1, head:tail], test_mode=test_mode, gui_mode=gui_mode, **kwargs)
-                    # results_.pop("weights_sum")
-                    for k, v in results_.items():
-                        if v is None:
-                            continue
-                        if k == 'weights_sum':
-                            v = v[None,...]
-                        if k not in results.keys():
-                            if v.ndim == 2:
-                                results[k] = torch.empty((B, N), device=device)
-                            else:
-                                results[k] = torch.empty((B, N, v.shape[-1]), device=device)
-                        results[k][b:b+1, head:tail] = v
-                    head += max_ray_batch
-            
+            pass 
+            # TODO: add pure pytorch version
+            # results = {}
+            # for b in range(B):
+            #     head = 0
+            #     while head < N:
+            #         tail = min(head + max_ray_batch, N)
+            #         results_ = _run(rays_o[b:b+1, head:tail], rays_d[b:b+1, head:tail], test_mode=test_mode, gui_mode=gui_mode, **kwargs)
+            #         # results_.pop("weights_sum")
+            #         for k, v in results_.items():
+            #             if v is None:
+            #                 continue
+            #             if k == 'weights_sum':
+            #                 v = v[None,...]
+            #             if k not in results.keys():
+            #                 if v.ndim == 2:
+            #                     results[k] = torch.empty((B, N), device=device)
+            #                 else:
+            #                     results[k] = torch.empty((B, N, v.shape[-1]), device=device)
+            #             results[k][b:b+1, head:tail] = v
+            #         head += max_ray_batch
         else:
             results = _run(rays_o, rays_d, gui_mode=gui_mode, **kwargs)
 
