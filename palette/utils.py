--- conflicted
+++ resolved
@@ -165,33 +165,34 @@
         target_size=palette_size)
     _, hist_rgb = compute_RGB_histogram(colors, weights, bits_per_channel=5)
     if use_normalize:
+        # import pdb
+        # pdb.set_trace()
         # palette_rgb = palette_rgb[np.argsort(np.linalg.norm(palette_rgb, axis=-1))]
         # palette_rgb /= 5
 
-        # palette_rgb = np.concatenate([palette_rgb, palette_rgb[0:1,:]*0], axis=0)
         # hist_rgb_norm = hist_rgb.norm(axis=-1, keepdims=True) + 1e-6
-<<<<<<< HEAD
-        hist_rgb = hist_rgb + 0.1-hist_rgb.max(dim=-1, keepdim=True)[0].clip(max=0.1)
-        hist_rgb_norm = np.linalg.norm(hist_rgb, axis=-1, keepdims=True)
-        hist_rgb = hist_rgb / hist_rgb_norm
-=======
         # hist_rgb = hist_rgb + 0.1-hist_rgb.max(dim=-1, keepdim=True)[0].clip(max=0.1)
         # hist_rgb = hist_rgb / np.linalg.norm(hist_rgb, axis=-1, keepdims=True).clip(1)
->>>>>>> 0a2b4d0d
         # hist_rgb_norm = hist_rgb_norm.reshape([32, 32, 32, 1]).clip(max=1)
         # # preds_norm = preds_norm / preds_norm.sum(dim=-1, keepdim=True)
 
-        hist_rgb = hist_rgb + 0.1-hist_rgb.max(axis=-1, keepdims=True).clip(max=0.1)
-        hist_rgb_norm = np.linalg.norm(hist_rgb, axis=-1, keepdims=True)
+        # palette_rgb /= np.linalg.norm(palette_rgb, axis=-1, keepdims=True)
+        # palette_rgb = np.concatenate([palette_rgb, palette_rgb[0:1,:]*0], axis=0)
+        # hist_rgb = hist_rgb + (0.2-hist_rgb.max(axis=-1, keepdims=True).clip(max=0.2)).clip(max=0.05)
+        hist_rgb = hist_rgb + 0.05
+        hist_rgb_norm = np.linalg.norm(hist_rgb, axis=-1, keepdims=True) #.clip(min=0.1)
+        # hist_rgb_norm = hist_rgb.max(axis=-1, keepdims=True).clip(max=0.2)
         hist_rgb = hist_rgb / hist_rgb_norm
         # hist_rgb_norm = np.maximum(0.2, np.linalg.norm(hist_rgb, axis=-1, keepdims=True))
 
     hist_weights = Tan18.Get_ASAP_weights_using_Tan_2016_triangulation_and_then_barycentric_coordinates(hist_rgb.astype(np.double).reshape((-1,1,3)), 
                         palette_rgb, None, order=0) # N_bin_center x 1 x num_palette
     hist_weights = hist_weights.reshape([32,32,32,palette_rgb.shape[0]])
+    
     # if use_normalize:
-    #     palette_rgb = np.concatenate([palette_rgb, palette_rgb[0:1,:]*0], axis=0)
-    #     hist_weights = hist_weights * hist_rgb_norm
+    #     palette_rgb /= np.linalg.norm(palette_rgb, axis=-1, keepdims=True)
+        # palette_rgb = np.concatenate([palette_rgb, palette_rgb[0:1,:]*0], axis=0)
+        # hist_weights = hist_weights * hist_rgb_norm
 
     # Generate weight
 
@@ -435,13 +436,11 @@
         # MSE loss
         loss = self.criterion(pred_rgb, gt_rgb).mean(-1) # [B, N, 3] --> [B, N]
         loss_direct = self.criterion(outputs['direct_rgb'], gt_rgb).mean() # [B, N, 3] --> [B, N]
-        loss += loss_direct
 
         # pred clip feature
         if self.opt.pred_clip:
             pred_clip_feat = outputs['clip_feat']
             loss_clip_feat = self.criterion(pred_clip_feat, gt_clip_feat).mean()
-            loss += loss_clip_feat
 
         # patch-based rendering
         if self.opt.patch_size > 1:
@@ -473,19 +472,33 @@
         else:
             smooth_loss = 0
 
-        loss = loss + self.opt.lambda_sparsity * sparsity_loss + self.opt.lambda_delta * delta_loss + self.opt.lambda_dir * dir_loss
-        loss = loss + smooth_loss * self.opt.lambda_smooth
-        loss = loss + weights_guide_loss * self.lambda_weight
-
-        loss_dict['loss_sparsity'] =  self.opt.lambda_sparsity * sparsity_loss
+        palette_loss = ((self.model.basis_color - self.model.basis_color_origin)**2).sum(dim=-1).mean()
+
+        loss_dict['loss_sparsity'] = self.opt.lambda_sparsity * sparsity_loss
+        loss += loss_dict['loss_sparsity']
+
         loss_dict['loss_delta'] =  self.opt.lambda_delta * delta_loss
+        loss += loss_dict['loss_delta']
+
         loss_dict['loss_dir'] =  self.opt.lambda_dir * dir_loss
+        loss += loss_dict['loss_dir']
+
         loss_dict['loss_smooth'] =  self.opt.lambda_smooth * smooth_loss
+        loss += loss_dict['loss_smooth']
+
+        loss_dict['loss_palette'] = self.lambda_palette * palette_loss
+        loss += loss_dict['loss_palette']
+
         loss_dict['loss_weight'] =  self.lambda_weight * weights_guide_loss
         loss_dict['loss_weight_norm'] =  self.opt.lambda_weight * weights_guide_loss
+        loss += loss_dict['loss_weight']
+
         loss_dict['loss_direct'] = loss_direct
+        loss += loss_dict['loss_direct']
+
         if self.opt.pred_clip:
             loss_dict['loss_clip_feat'] = loss_clip_feat
+            loss += loss_dict['loss_clip_feat']
 
         # special case for CCNeRF's rank-residual training
         if len(loss.shape) == 3: # [K, B, N]
@@ -562,6 +575,7 @@
         # get a ref to error_map
         self.error_map = train_loader._data.error_map
         
+        self.lambda_palette = 0
         for epoch in range(self.epoch + 1, max_epochs + 1):
             self.epoch = epoch
 
@@ -577,6 +591,7 @@
             
             if epoch >= self.opt.max_freeze_palette_epoch or not self.opt.use_initialization_from_rgbxy:
                 self.model.freeze_basis_color = False
+                self.lambda_palette = self.opt.lambda_palette
             if epoch >= self.opt.smooth_epoch:
                 self.model.require_smooth_loss = True
 
@@ -740,6 +755,7 @@
                     save_path_basis_img = os.path.join(self.workspace, 'validation', f'{name}_{self.local_step:04d}_basis_img.png')
                     save_path_basis_acc = os.path.join(self.workspace, 'validation', f'{name}_{self.local_step:04d}_basis_acc.png')
                     save_path_basis_color = os.path.join(self.workspace, 'validation', f'{name}_{self.local_step:04d}_basis_color.png')
+                    save_path_unscaled_basis_color = os.path.join(self.workspace, 'validation', f'{name}_{self.local_step:04d}_unscaled_basis_color.png')
                     save_path_dir_color = os.path.join(self.workspace, 'validation', f'{name}_{self.local_step:04d}_dir_color.png')
                     save_path_clip_feat = os.path.join(self.workspace, 'validation', f'{name}_{self.local_step:04d}_clip_feat.png')
 
@@ -776,11 +792,17 @@
                     pred_basis_img = []
                     pred_basis_acc = []
                     pred_basis_color = []
+                    pred_unscaled_basis_color = []
                     for i in range(self.opt.num_basis):
                         basis_img = outputs['basis_rgb'][0,:,i*3:(i+1)*3].reshape(pred.shape[0], pred.shape[1], 3)
-                        pred_basis_img.append(basis_img.detach().cpu().numpy())                        
+                        pred_basis_img.append(basis_img.detach().cpu().numpy())  
+
+                        unscaled_basis_img = outputs['unscaled_basis_rgb'][0,:,i*3:(i+1)*3].reshape(pred.shape[0], pred.shape[1], 3)
+                        pred_unscaled_basis_color.append(unscaled_basis_img.detach().cpu().numpy())  
+
                         basis_acc = outputs['basis_acc'][0,:,i:(i+1)].reshape(pred.shape[0], pred.shape[1])
                         pred_basis_acc.append(basis_acc.detach().cpu().numpy())
+
                         basis_color = self.model.basis_color[i,None,None,:].repeat(100, 100, 1)
                         basis_color = basis_color.clamp(0, 1)
                         # basis_color = basis_color/(basis_color.norm(dim=-1, keepdim=True)+1e-6).detach()
@@ -790,10 +812,12 @@
                     pred_basis_img = (np.concatenate(pred_basis_img, axis=1).clip(0,1)*255).astype(np.uint8)
                     pred_basis_acc = (np.concatenate(pred_basis_acc, axis=1).clip(0,1)*255).astype(np.uint8)
                     pred_basis_color = (np.concatenate(pred_basis_color, axis=1).clip(0,1)*255).astype(np.uint8)
+                    pred_unscaled_basis_color = (np.concatenate(pred_unscaled_basis_color, axis=1).clip(0,1)*255).astype(np.uint8)
 
                     cv2.imwrite(save_path_basis_img, cv2.cvtColor(pred_basis_img, cv2.COLOR_RGB2BGR))
                     cv2.imwrite(save_path_basis_acc, pred_basis_acc)
                     cv2.imwrite(save_path_basis_color, cv2.cvtColor(pred_basis_color, cv2.COLOR_RGB2BGR))
+                    cv2.imwrite(save_path_unscaled_basis_color, cv2.cvtColor(pred_unscaled_basis_color, cv2.COLOR_RGB2BGR))
                     cv2.imwrite(save_path_dir_color, cv2.cvtColor(pred_dir_color, cv2.COLOR_RGB2BGR))
                     
                     cv2.imwrite(save_path, cv2.cvtColor(pred, cv2.COLOR_RGB2BGR))
@@ -1048,9 +1072,10 @@
                 # preds_norm = preds_norm / torch.clip(preds_norm.norm(dim=-1, keepdim=True), min=1)
                 # preds_norm = preds.clone().cpu().numpy()
                 # preds_norm = color.rgb2lab(preds_norm)
-                preds_norm = preds + 0.1-preds.max(dim=-1, keepdim=True)[0].clip(max=0.1)
+                preds_norm = preds + 0.05
                 # # preds_norm = preds_norm / preds_norm.sum(dim=-1, keepdim=True)
                 preds_norm = preds_norm / preds_norm.norm(dim=-1, keepdim=True)
+                # preds_norm = preds_norm / preds_norm.max(dim=-1, keepdim=True)[0]
                 # preds_norm[...,0] = 70
                 # preds_norm = torch.from_numpy(color.lab2rgb(preds_norm)).type_as(preds)
                 # preds_norm = preds_norm / preds_norm.max(dim=-1, keepdim=True)[0] * 0.7
